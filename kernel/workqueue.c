--- conflicted
+++ resolved
@@ -1748,12 +1748,9 @@
 
 	/* all idle workers are rebound, rebind busy workers */
 	for_each_busy_worker(worker, i, pos, gcwq) {
+		unsigned long worker_flags = worker->flags;
 		struct work_struct *rebind_work = &worker->rebind_work;
-<<<<<<< HEAD
 		struct workqueue_struct *wq;
-=======
-		unsigned long worker_flags = worker->flags;
->>>>>>> 960bd11b
 
 		/* morph UNBOUND to REBIND atomically */
 		worker_flags &= ~WORKER_UNBOUND;
