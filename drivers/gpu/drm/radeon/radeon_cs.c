/*
 * Copyright 2008 Jerome Glisse.
 * All Rights Reserved.
 *
 * Permission is hereby granted, free of charge, to any person obtaining a
 * copy of this software and associated documentation files (the "Software"),
 * to deal in the Software without restriction, including without limitation
 * the rights to use, copy, modify, merge, publish, distribute, sublicense,
 * and/or sell copies of the Software, and to permit persons to whom the
 * Software is furnished to do so, subject to the following conditions:
 *
 * The above copyright notice and this permission notice (including the next
 * paragraph) shall be included in all copies or substantial portions of the
 * Software.
 *
 * THE SOFTWARE IS PROVIDED "AS IS", WITHOUT WARRANTY OF ANY KIND, EXPRESS OR
 * IMPLIED, INCLUDING BUT NOT LIMITED TO THE WARRANTIES OF MERCHANTABILITY,
 * FITNESS FOR A PARTICULAR PURPOSE AND NONINFRINGEMENT.  IN NO EVENT SHALL
 * PRECISION INSIGHT AND/OR ITS SUPPLIERS BE LIABLE FOR ANY CLAIM, DAMAGES OR
 * OTHER LIABILITY, WHETHER IN AN ACTION OF CONTRACT, TORT OR OTHERWISE,
 * ARISING FROM, OUT OF OR IN CONNECTION WITH THE SOFTWARE OR THE USE OR OTHER
 * DEALINGS IN THE SOFTWARE.
 *
 * Authors:
 *    Jerome Glisse <glisse@freedesktop.org>
 */
#include "drmP.h"
#include "radeon_drm.h"
#include "radeon_reg.h"
#include "radeon.h"

void r100_cs_dump_packet(struct radeon_cs_parser *p,
			 struct radeon_cs_packet *pkt);

int radeon_cs_parser_relocs(struct radeon_cs_parser *p)
{
	struct drm_device *ddev = p->rdev->ddev;
	struct radeon_cs_chunk *chunk;
	unsigned i, j;
	bool duplicate;

	if (p->chunk_relocs_idx == -1) {
		return 0;
	}
	chunk = &p->chunks[p->chunk_relocs_idx];
	/* FIXME: we assume that each relocs use 4 dwords */
	p->nrelocs = chunk->length_dw / 4;
	p->relocs_ptr = kcalloc(p->nrelocs, sizeof(void *), GFP_KERNEL);
	if (p->relocs_ptr == NULL) {
		return -ENOMEM;
	}
	p->relocs = kcalloc(p->nrelocs, sizeof(struct radeon_cs_reloc), GFP_KERNEL);
	if (p->relocs == NULL) {
		return -ENOMEM;
	}
	for (i = 0; i < p->nrelocs; i++) {
		struct drm_radeon_cs_reloc *r;

		duplicate = false;
		r = (struct drm_radeon_cs_reloc *)&chunk->kdata[i*4];
		for (j = 0; j < p->nrelocs; j++) {
			if (r->handle == p->relocs[j].handle) {
				p->relocs_ptr[i] = &p->relocs[j];
				duplicate = true;
				break;
			}
		}
		if (!duplicate) {
			p->relocs[i].gobj = drm_gem_object_lookup(ddev,
								  p->filp,
								  r->handle);
			if (p->relocs[i].gobj == NULL) {
				DRM_ERROR("gem object lookup failed 0x%x\n",
					  r->handle);
				return -EINVAL;
			}
			p->relocs_ptr[i] = &p->relocs[i];
			p->relocs[i].robj = p->relocs[i].gobj->driver_private;
			p->relocs[i].lobj.robj = p->relocs[i].robj;
			p->relocs[i].lobj.rdomain = r->read_domains;
			p->relocs[i].lobj.wdomain = r->write_domain;
			p->relocs[i].handle = r->handle;
			p->relocs[i].flags = r->flags;
			INIT_LIST_HEAD(&p->relocs[i].lobj.list);
			radeon_object_list_add_object(&p->relocs[i].lobj,
						      &p->validated);
		}
	}
	return radeon_object_list_validate(&p->validated, p->ib->fence);
}

int radeon_cs_parser_init(struct radeon_cs_parser *p, void *data)
{
	struct drm_radeon_cs *cs = data;
	uint64_t *chunk_array_ptr;
	unsigned size, i;

	if (!cs->num_chunks) {
		return 0;
	}
	/* get chunks */
	INIT_LIST_HEAD(&p->validated);
	p->idx = 0;
	p->chunk_ib_idx = -1;
	p->chunk_relocs_idx = -1;
	p->chunks_array = kcalloc(cs->num_chunks, sizeof(uint64_t), GFP_KERNEL);
	if (p->chunks_array == NULL) {
		return -ENOMEM;
	}
	chunk_array_ptr = (uint64_t *)(unsigned long)(cs->chunks);
	if (DRM_COPY_FROM_USER(p->chunks_array, chunk_array_ptr,
			       sizeof(uint64_t)*cs->num_chunks)) {
		return -EFAULT;
	}
	p->nchunks = cs->num_chunks;
	p->chunks = kcalloc(p->nchunks, sizeof(struct radeon_cs_chunk), GFP_KERNEL);
	if (p->chunks == NULL) {
		return -ENOMEM;
	}
	for (i = 0; i < p->nchunks; i++) {
		struct drm_radeon_cs_chunk __user **chunk_ptr = NULL;
		struct drm_radeon_cs_chunk user_chunk;
		uint32_t __user *cdata;

		chunk_ptr = (void __user*)(unsigned long)p->chunks_array[i];
		if (DRM_COPY_FROM_USER(&user_chunk, chunk_ptr,
				       sizeof(struct drm_radeon_cs_chunk))) {
			return -EFAULT;
		}
		p->chunks[i].length_dw = user_chunk.length_dw;
		p->chunks[i].kdata = NULL;
		p->chunks[i].chunk_id = user_chunk.chunk_id;

		if (p->chunks[i].chunk_id == RADEON_CHUNK_ID_RELOCS) {
			p->chunk_relocs_idx = i;
		}
		if (p->chunks[i].chunk_id == RADEON_CHUNK_ID_IB) {
			p->chunk_ib_idx = i;
			/* zero length IB isn't useful */
			if (p->chunks[i].length_dw == 0)
				return -EINVAL;
		}

		p->chunks[i].length_dw = user_chunk.length_dw;
		p->chunks[i].user_ptr = (void __user *)(unsigned long)user_chunk.chunk_data;

<<<<<<< HEAD
		size = p->chunks[i].length_dw * sizeof(uint32_t);
		p->chunks[i].kdata = kmalloc(size, GFP_KERNEL);
		if (p->chunks[i].kdata == NULL) {
			return -ENOMEM;
		}
		if (DRM_COPY_FROM_USER(p->chunks[i].kdata, cdata, size)) {
			return -EFAULT;
=======
		cdata = (uint32_t *)(unsigned long)user_chunk.chunk_data;
		if (p->chunks[i].chunk_id != RADEON_CHUNK_ID_IB) {
			size = p->chunks[i].length_dw * sizeof(uint32_t);
			p->chunks[i].kdata = kmalloc(size, GFP_KERNEL);
			if (p->chunks[i].kdata == NULL) {
				return -ENOMEM;
			}
			if (DRM_COPY_FROM_USER(p->chunks[i].kdata,
					       p->chunks[i].user_ptr, size)) {
				return -EFAULT;
			}
		} else {
			p->chunks[i].kpage[0] = kmalloc(PAGE_SIZE, GFP_KERNEL);
			p->chunks[i].kpage[1] = kmalloc(PAGE_SIZE, GFP_KERNEL);
			if (p->chunks[i].kpage[0] == NULL || p->chunks[i].kpage[1] == NULL) {
				kfree(p->chunks[i].kpage[0]);
				kfree(p->chunks[i].kpage[1]);
				return -ENOMEM;
			}
			p->chunks[i].kpage_idx[0] = -1;
			p->chunks[i].kpage_idx[1] = -1;
			p->chunks[i].last_copied_page = -1;
			p->chunks[i].last_page_index = ((p->chunks[i].length_dw * 4) - 1) / PAGE_SIZE;
>>>>>>> ad1cd745
		}
	}
	if (p->chunks[p->chunk_ib_idx].length_dw > (16 * 1024)) {
		DRM_ERROR("cs IB too big: %d\n",
			  p->chunks[p->chunk_ib_idx].length_dw);
		return -EINVAL;
	}
	return 0;
}

/**
 * cs_parser_fini() - clean parser states
 * @parser:	parser structure holding parsing context.
 * @error:	error number
 *
 * If error is set than unvalidate buffer, otherwise just free memory
 * used by parsing context.
 **/
static void radeon_cs_parser_fini(struct radeon_cs_parser *parser, int error)
{
	unsigned i;

	if (error) {
		radeon_object_list_unvalidate(&parser->validated);
	} else {
		radeon_object_list_clean(&parser->validated);
	}
	for (i = 0; i < parser->nrelocs; i++) {
		if (parser->relocs[i].gobj) {
			mutex_lock(&parser->rdev->ddev->struct_mutex);
			drm_gem_object_unreference(parser->relocs[i].gobj);
			mutex_unlock(&parser->rdev->ddev->struct_mutex);
		}
	}
	kfree(parser->track);
	kfree(parser->relocs);
	kfree(parser->relocs_ptr);
	for (i = 0; i < parser->nchunks; i++) {
		kfree(parser->chunks[i].kdata);
		kfree(parser->chunks[i].kpage[0]);
		kfree(parser->chunks[i].kpage[1]);
	}
	kfree(parser->chunks);
	kfree(parser->chunks_array);
	radeon_ib_free(parser->rdev, &parser->ib);
}

int radeon_cs_ioctl(struct drm_device *dev, void *data, struct drm_file *filp)
{
	struct radeon_device *rdev = dev->dev_private;
	struct radeon_cs_parser parser;
	struct radeon_cs_chunk *ib_chunk;
	int r;

	mutex_lock(&rdev->cs_mutex);
	if (rdev->gpu_lockup) {
		mutex_unlock(&rdev->cs_mutex);
		return -EINVAL;
	}
	/* initialize parser */
	memset(&parser, 0, sizeof(struct radeon_cs_parser));
	parser.filp = filp;
	parser.rdev = rdev;
	r = radeon_cs_parser_init(&parser, data);
	if (r) {
		DRM_ERROR("Failed to initialize parser !\n");
		radeon_cs_parser_fini(&parser, r);
		mutex_unlock(&rdev->cs_mutex);
		return r;
	}
	r =  radeon_ib_get(rdev, &parser.ib);
	if (r) {
		DRM_ERROR("Failed to get ib !\n");
		radeon_cs_parser_fini(&parser, r);
		mutex_unlock(&rdev->cs_mutex);
		return r;
	}
	r = radeon_cs_parser_relocs(&parser);
	if (r) {
		DRM_ERROR("Failed to parse relocation !\n");
		radeon_cs_parser_fini(&parser, r);
		mutex_unlock(&rdev->cs_mutex);
		return r;
	}
	/* Copy the packet into the IB, the parser will read from the
	 * input memory (cached) and write to the IB (which can be
	 * uncached). */
	ib_chunk = &parser.chunks[parser.chunk_ib_idx];
	parser.ib->length_dw = ib_chunk->length_dw;
	r = radeon_cs_parse(&parser);
	if (r || parser.parser_error) {
		DRM_ERROR("Invalid command stream !\n");
		radeon_cs_parser_fini(&parser, r);
		mutex_unlock(&rdev->cs_mutex);
		return r;
	}
	r = radeon_cs_finish_pages(&parser);
	if (r) {
		DRM_ERROR("Invalid command stream !\n");
		radeon_cs_parser_fini(&parser, r);
		mutex_unlock(&rdev->cs_mutex);
		return r;
	}
	r = radeon_ib_schedule(rdev, parser.ib);
	if (r) {
		DRM_ERROR("Faild to schedule IB !\n");
	}
	radeon_cs_parser_fini(&parser, r);
	mutex_unlock(&rdev->cs_mutex);
	return r;
}

int radeon_cs_finish_pages(struct radeon_cs_parser *p)
{
	struct radeon_cs_chunk *ibc = &p->chunks[p->chunk_ib_idx];
	int i;
	int size = PAGE_SIZE;

	for (i = ibc->last_copied_page + 1; i <= ibc->last_page_index; i++) {
		if (i == ibc->last_page_index) {
			size = (ibc->length_dw * 4) % PAGE_SIZE;
			if (size == 0)
				size = PAGE_SIZE;
		}
		
		if (DRM_COPY_FROM_USER(p->ib->ptr + (i * (PAGE_SIZE/4)),
				       ibc->user_ptr + (i * PAGE_SIZE),
				       size))
			return -EFAULT;
	}
	return 0;
}

int radeon_cs_update_pages(struct radeon_cs_parser *p, int pg_idx)
{
	int new_page;
	struct radeon_cs_chunk *ibc = &p->chunks[p->chunk_ib_idx];
	int i;
	int size = PAGE_SIZE;

	for (i = ibc->last_copied_page + 1; i < pg_idx; i++) {
		if (DRM_COPY_FROM_USER(p->ib->ptr + (i * (PAGE_SIZE/4)),
				       ibc->user_ptr + (i * PAGE_SIZE),
				       PAGE_SIZE)) {
			p->parser_error = -EFAULT;
			return 0;
		}
	}

	new_page = ibc->kpage_idx[0] < ibc->kpage_idx[1] ? 0 : 1;

	if (pg_idx == ibc->last_page_index) {
		size = (ibc->length_dw * 4) % PAGE_SIZE;
			if (size == 0)
				size = PAGE_SIZE;
	}

	if (DRM_COPY_FROM_USER(ibc->kpage[new_page],
			       ibc->user_ptr + (pg_idx * PAGE_SIZE),
			       size)) {
		p->parser_error = -EFAULT;
		return 0;
	}

	/* copy to IB here */
	memcpy((void *)(p->ib->ptr+(pg_idx*(PAGE_SIZE/4))), ibc->kpage[new_page], size);

	ibc->last_copied_page = pg_idx;
	ibc->kpage_idx[new_page] = pg_idx;

	return new_page;
}<|MERGE_RESOLUTION|>--- conflicted
+++ resolved
@@ -144,15 +144,6 @@
 		p->chunks[i].length_dw = user_chunk.length_dw;
 		p->chunks[i].user_ptr = (void __user *)(unsigned long)user_chunk.chunk_data;
 
-<<<<<<< HEAD
-		size = p->chunks[i].length_dw * sizeof(uint32_t);
-		p->chunks[i].kdata = kmalloc(size, GFP_KERNEL);
-		if (p->chunks[i].kdata == NULL) {
-			return -ENOMEM;
-		}
-		if (DRM_COPY_FROM_USER(p->chunks[i].kdata, cdata, size)) {
-			return -EFAULT;
-=======
 		cdata = (uint32_t *)(unsigned long)user_chunk.chunk_data;
 		if (p->chunks[i].chunk_id != RADEON_CHUNK_ID_IB) {
 			size = p->chunks[i].length_dw * sizeof(uint32_t);
@@ -176,7 +167,6 @@
 			p->chunks[i].kpage_idx[1] = -1;
 			p->chunks[i].last_copied_page = -1;
 			p->chunks[i].last_page_index = ((p->chunks[i].length_dw * 4) - 1) / PAGE_SIZE;
->>>>>>> ad1cd745
 		}
 	}
 	if (p->chunks[p->chunk_ib_idx].length_dw > (16 * 1024)) {
