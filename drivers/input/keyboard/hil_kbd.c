--- conflicted
+++ resolved
@@ -250,19 +250,19 @@
 	struct hil_kbd	*kbd;
 	uint8_t		did, *idd;
 	int		i;
-	
+
 	kbd = kzalloc(sizeof(*kbd), GFP_KERNEL);
 	if (!kbd)
 		return -ENOMEM;
-<<<<<<< HEAD
-=======
 
 	kbd->dev = input_allocate_device();
-	if (!kbd->dev) goto bail1;
+	if (!kbd->dev)
+		goto bail0;
+
 	kbd->dev->private = kbd;
->>>>>>> 683aa401
-
-	if (serio_open(serio, drv)) goto bail0;
+
+	if (serio_open(serio, drv))
+		goto bail1;
 
 	serio_set_drvdata(serio, kbd);
 	kbd->serio = serio;
