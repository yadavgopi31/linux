/*
 * Copyright (c) 2000-2006 Silicon Graphics, Inc.
 * All Rights Reserved.
 *
 * This program is free software; you can redistribute it and/or
 * modify it under the terms of the GNU General Public License as
 * published by the Free Software Foundation.
 *
 * This program is distributed in the hope that it would be useful,
 * but WITHOUT ANY WARRANTY; without even the implied warranty of
 * MERCHANTABILITY or FITNESS FOR A PARTICULAR PURPOSE.  See the
 * GNU General Public License for more details.
 *
 * You should have received a copy of the GNU General Public License
 * along with this program; if not, write the Free Software Foundation,
 * Inc.,  51 Franklin St, Fifth Floor, Boston, MA  02110-1301  USA
 */
#include "xfs.h"
#include <linux/stddef.h>
#include <linux/errno.h>
#include <linux/gfp.h>
#include <linux/pagemap.h>
#include <linux/init.h>
#include <linux/vmalloc.h>
#include <linux/bio.h>
#include <linux/sysctl.h>
#include <linux/proc_fs.h>
#include <linux/workqueue.h>
#include <linux/percpu.h>
#include <linux/blkdev.h>
#include <linux/hash.h>
#include <linux/kthread.h>
#include <linux/migrate.h>
#include <linux/backing-dev.h>
#include <linux/freezer.h>

#include "xfs_sb.h"
#include "xfs_log.h"
#include "xfs_ag.h"
#include "xfs_mount.h"
#include "xfs_trace.h"

static kmem_zone_t *xfs_buf_zone;

static struct workqueue_struct *xfslogd_workqueue;

#ifdef XFS_BUF_LOCK_TRACKING
# define XB_SET_OWNER(bp)	((bp)->b_last_holder = current->pid)
# define XB_CLEAR_OWNER(bp)	((bp)->b_last_holder = -1)
# define XB_GET_OWNER(bp)	((bp)->b_last_holder)
#else
# define XB_SET_OWNER(bp)	do { } while (0)
# define XB_CLEAR_OWNER(bp)	do { } while (0)
# define XB_GET_OWNER(bp)	do { } while (0)
#endif

#define xb_to_gfp(flags) \
	((((flags) & XBF_READ_AHEAD) ? __GFP_NORETRY : GFP_NOFS) | __GFP_NOWARN)


static inline int
xfs_buf_is_vmapped(
	struct xfs_buf	*bp)
{
	/*
	 * Return true if the buffer is vmapped.
	 *
	 * b_addr is null if the buffer is not mapped, but the code is clever
	 * enough to know it doesn't have to map a single page, so the check has
	 * to be both for b_addr and bp->b_page_count > 1.
	 */
	return bp->b_addr && bp->b_page_count > 1;
}

static inline int
xfs_buf_vmap_len(
	struct xfs_buf	*bp)
{
	return (bp->b_page_count * PAGE_SIZE) - bp->b_offset;
}

/*
 * xfs_buf_lru_add - add a buffer to the LRU.
 *
 * The LRU takes a new reference to the buffer so that it will only be freed
 * once the shrinker takes the buffer off the LRU.
 */
STATIC void
xfs_buf_lru_add(
	struct xfs_buf	*bp)
{
	struct xfs_buftarg *btp = bp->b_target;

	spin_lock(&btp->bt_lru_lock);
	if (list_empty(&bp->b_lru)) {
		atomic_inc(&bp->b_hold);
		list_add_tail(&bp->b_lru, &btp->bt_lru);
		btp->bt_lru_nr++;
	}
	spin_unlock(&btp->bt_lru_lock);
}

/*
 * xfs_buf_lru_del - remove a buffer from the LRU
 *
 * The unlocked check is safe here because it only occurs when there are not
 * b_lru_ref counts left on the inode under the pag->pag_buf_lock. it is there
 * to optimise the shrinker removing the buffer from the LRU and calling
 * xfs_buf_free(). i.e. it removes an unnecessary round trip on the
 * bt_lru_lock.
 */
STATIC void
xfs_buf_lru_del(
	struct xfs_buf	*bp)
{
	struct xfs_buftarg *btp = bp->b_target;

	if (list_empty(&bp->b_lru))
		return;

	spin_lock(&btp->bt_lru_lock);
	if (!list_empty(&bp->b_lru)) {
		list_del_init(&bp->b_lru);
		btp->bt_lru_nr--;
	}
	spin_unlock(&btp->bt_lru_lock);
}

/*
 * When we mark a buffer stale, we remove the buffer from the LRU and clear the
 * b_lru_ref count so that the buffer is freed immediately when the buffer
 * reference count falls to zero. If the buffer is already on the LRU, we need
 * to remove the reference that LRU holds on the buffer.
 *
 * This prevents build-up of stale buffers on the LRU.
 */
void
xfs_buf_stale(
	struct xfs_buf	*bp)
{
	ASSERT(xfs_buf_islocked(bp));

	bp->b_flags |= XBF_STALE;

	/*
	 * Clear the delwri status so that a delwri queue walker will not
	 * flush this buffer to disk now that it is stale. The delwri queue has
	 * a reference to the buffer, so this is safe to do.
	 */
	bp->b_flags &= ~_XBF_DELWRI_Q;

	atomic_set(&(bp)->b_lru_ref, 0);
	if (!list_empty(&bp->b_lru)) {
		struct xfs_buftarg *btp = bp->b_target;

		spin_lock(&btp->bt_lru_lock);
		if (!list_empty(&bp->b_lru)) {
			list_del_init(&bp->b_lru);
			btp->bt_lru_nr--;
			atomic_dec(&bp->b_hold);
		}
		spin_unlock(&btp->bt_lru_lock);
	}
	ASSERT(atomic_read(&bp->b_hold) >= 1);
}

static int
xfs_buf_get_maps(
	struct xfs_buf		*bp,
	int			map_count)
{
	ASSERT(bp->b_maps == NULL);
	bp->b_map_count = map_count;

	if (map_count == 1) {
		bp->b_maps = &bp->b_map;
		return 0;
	}

	bp->b_maps = kmem_zalloc(map_count * sizeof(struct xfs_buf_map),
				KM_NOFS);
	if (!bp->b_maps)
		return ENOMEM;
	return 0;
}

/*
 *	Frees b_pages if it was allocated.
 */
static void
xfs_buf_free_maps(
	struct xfs_buf	*bp)
{
	if (bp->b_maps != &bp->b_map) {
		kmem_free(bp->b_maps);
		bp->b_maps = NULL;
	}
}

struct xfs_buf *
_xfs_buf_alloc(
	struct xfs_buftarg	*target,
	struct xfs_buf_map	*map,
	int			nmaps,
	xfs_buf_flags_t		flags)
{
	struct xfs_buf		*bp;
	int			error;
	int			i;

	bp = kmem_zone_zalloc(xfs_buf_zone, KM_NOFS);
	if (unlikely(!bp))
		return NULL;

	/*
	 * We don't want certain flags to appear in b_flags unless they are
	 * specifically set by later operations on the buffer.
	 */
	flags &= ~(XBF_UNMAPPED | XBF_TRYLOCK | XBF_ASYNC | XBF_READ_AHEAD);

	atomic_set(&bp->b_hold, 1);
	atomic_set(&bp->b_lru_ref, 1);
	init_completion(&bp->b_iowait);
	INIT_LIST_HEAD(&bp->b_lru);
	INIT_LIST_HEAD(&bp->b_list);
	RB_CLEAR_NODE(&bp->b_rbnode);
	sema_init(&bp->b_sema, 0); /* held, no waiters */
	XB_SET_OWNER(bp);
	bp->b_target = target;
	bp->b_flags = flags;

	/*
	 * Set length and io_length to the same value initially.
	 * I/O routines should use io_length, which will be the same in
	 * most cases but may be reset (e.g. XFS recovery).
	 */
<<<<<<< HEAD
	bp->b_length = numblks;
	bp->b_io_length = numblks;
	bp->b_flags = flags;
	bp->b_bn = blkno;
=======
	error = xfs_buf_get_maps(bp, nmaps);
	if (error)  {
		kmem_zone_free(xfs_buf_zone, bp);
		return NULL;
	}

	bp->b_bn = map[0].bm_bn;
	bp->b_length = 0;
	for (i = 0; i < nmaps; i++) {
		bp->b_maps[i].bm_bn = map[i].bm_bn;
		bp->b_maps[i].bm_len = map[i].bm_len;
		bp->b_length += map[i].bm_len;
	}
	bp->b_io_length = bp->b_length;

>>>>>>> 9a57fa8e
	atomic_set(&bp->b_pin_count, 0);
	init_waitqueue_head(&bp->b_waiters);

	XFS_STATS_INC(xb_create);
	trace_xfs_buf_init(bp, _RET_IP_);

	return bp;
}

/*
 *	Allocate a page array capable of holding a specified number
 *	of pages, and point the page buf at it.
 */
STATIC int
_xfs_buf_get_pages(
	xfs_buf_t		*bp,
	int			page_count,
	xfs_buf_flags_t		flags)
{
	/* Make sure that we have a page list */
	if (bp->b_pages == NULL) {
		bp->b_page_count = page_count;
		if (page_count <= XB_PAGES) {
			bp->b_pages = bp->b_page_array;
		} else {
			bp->b_pages = kmem_alloc(sizeof(struct page *) *
						 page_count, KM_NOFS);
			if (bp->b_pages == NULL)
				return -ENOMEM;
		}
		memset(bp->b_pages, 0, sizeof(struct page *) * page_count);
	}
	return 0;
}

/*
 *	Frees b_pages if it was allocated.
 */
STATIC void
_xfs_buf_free_pages(
	xfs_buf_t	*bp)
{
	if (bp->b_pages != bp->b_page_array) {
		kmem_free(bp->b_pages);
		bp->b_pages = NULL;
	}
}

/*
 *	Releases the specified buffer.
 *
 * 	The modification state of any associated pages is left unchanged.
 * 	The buffer most not be on any hash - use xfs_buf_rele instead for
 * 	hashed and refcounted buffers
 */
void
xfs_buf_free(
	xfs_buf_t		*bp)
{
	trace_xfs_buf_free(bp, _RET_IP_);

	ASSERT(list_empty(&bp->b_lru));

	if (bp->b_flags & _XBF_PAGES) {
		uint		i;

		if (xfs_buf_is_vmapped(bp))
			vm_unmap_ram(bp->b_addr - bp->b_offset,
					bp->b_page_count);

		for (i = 0; i < bp->b_page_count; i++) {
			struct page	*page = bp->b_pages[i];

			__free_page(page);
		}
	} else if (bp->b_flags & _XBF_KMEM)
		kmem_free(bp->b_addr);
	_xfs_buf_free_pages(bp);
	xfs_buf_free_maps(bp);
	kmem_zone_free(xfs_buf_zone, bp);
}

/*
 * Allocates all the pages for buffer in question and builds it's page list.
 */
STATIC int
xfs_buf_allocate_memory(
	xfs_buf_t		*bp,
	uint			flags)
{
	size_t			size;
	size_t			nbytes, offset;
	gfp_t			gfp_mask = xb_to_gfp(flags);
	unsigned short		page_count, i;
	xfs_off_t		start, end;
	int			error;

	/*
	 * for buffers that are contained within a single page, just allocate
	 * the memory from the heap - there's no need for the complexity of
	 * page arrays to keep allocation down to order 0.
	 */
	size = BBTOB(bp->b_length);
	if (size < PAGE_SIZE) {
		bp->b_addr = kmem_alloc(size, KM_NOFS);
		if (!bp->b_addr) {
			/* low memory - use alloc_page loop instead */
			goto use_alloc_page;
		}

		if (((unsigned long)(bp->b_addr + size - 1) & PAGE_MASK) !=
		    ((unsigned long)bp->b_addr & PAGE_MASK)) {
			/* b_addr spans two pages - use alloc_page instead */
			kmem_free(bp->b_addr);
			bp->b_addr = NULL;
			goto use_alloc_page;
		}
		bp->b_offset = offset_in_page(bp->b_addr);
		bp->b_pages = bp->b_page_array;
		bp->b_pages[0] = virt_to_page(bp->b_addr);
		bp->b_page_count = 1;
		bp->b_flags |= _XBF_KMEM;
		return 0;
	}

use_alloc_page:
	start = BBTOB(bp->b_map.bm_bn) >> PAGE_SHIFT;
	end = (BBTOB(bp->b_map.bm_bn + bp->b_length) + PAGE_SIZE - 1)
								>> PAGE_SHIFT;
	page_count = end - start;
	error = _xfs_buf_get_pages(bp, page_count, flags);
	if (unlikely(error))
		return error;

	offset = bp->b_offset;
	bp->b_flags |= _XBF_PAGES;

	for (i = 0; i < bp->b_page_count; i++) {
		struct page	*page;
		uint		retries = 0;
retry:
		page = alloc_page(gfp_mask);
		if (unlikely(page == NULL)) {
			if (flags & XBF_READ_AHEAD) {
				bp->b_page_count = i;
				error = ENOMEM;
				goto out_free_pages;
			}

			/*
			 * This could deadlock.
			 *
			 * But until all the XFS lowlevel code is revamped to
			 * handle buffer allocation failures we can't do much.
			 */
			if (!(++retries % 100))
				xfs_err(NULL,
		"possible memory allocation deadlock in %s (mode:0x%x)",
					__func__, gfp_mask);

			XFS_STATS_INC(xb_page_retries);
			congestion_wait(BLK_RW_ASYNC, HZ/50);
			goto retry;
		}

		XFS_STATS_INC(xb_page_found);

		nbytes = min_t(size_t, size, PAGE_SIZE - offset);
		size -= nbytes;
		bp->b_pages[i] = page;
		offset = 0;
	}
	return 0;

out_free_pages:
	for (i = 0; i < bp->b_page_count; i++)
		__free_page(bp->b_pages[i]);
	return error;
}

/*
 *	Map buffer into kernel address-space if necessary.
 */
STATIC int
_xfs_buf_map_pages(
	xfs_buf_t		*bp,
	uint			flags)
{
	ASSERT(bp->b_flags & _XBF_PAGES);
	if (bp->b_page_count == 1) {
		/* A single page buffer is always mappable */
		bp->b_addr = page_address(bp->b_pages[0]) + bp->b_offset;
	} else if (flags & XBF_UNMAPPED) {
		bp->b_addr = NULL;
	} else {
		int retried = 0;

		do {
			bp->b_addr = vm_map_ram(bp->b_pages, bp->b_page_count,
						-1, PAGE_KERNEL);
			if (bp->b_addr)
				break;
			vm_unmap_aliases();
		} while (retried++ <= 1);

		if (!bp->b_addr)
			return -ENOMEM;
		bp->b_addr += bp->b_offset;
	}

	return 0;
}

/*
 *	Finding and Reading Buffers
 */

/*
 *	Look up, and creates if absent, a lockable buffer for
 *	a given range of an inode.  The buffer is returned
 *	locked.	No I/O is implied by this call.
 */
xfs_buf_t *
_xfs_buf_find(
	struct xfs_buftarg	*btp,
	struct xfs_buf_map	*map,
	int			nmaps,
	xfs_buf_flags_t		flags,
	xfs_buf_t		*new_bp)
{
	size_t			numbytes;
	struct xfs_perag	*pag;
	struct rb_node		**rbp;
	struct rb_node		*parent;
	xfs_buf_t		*bp;
	xfs_daddr_t		blkno = map[0].bm_bn;
	int			numblks = 0;
	int			i;

	for (i = 0; i < nmaps; i++)
		numblks += map[i].bm_len;
	numbytes = BBTOB(numblks);

	/* Check for IOs smaller than the sector size / not sector aligned */
	ASSERT(!(numbytes < (1 << btp->bt_sshift)));
	ASSERT(!(BBTOB(blkno) & (xfs_off_t)btp->bt_smask));

	/* get tree root */
	pag = xfs_perag_get(btp->bt_mount,
				xfs_daddr_to_agno(btp->bt_mount, blkno));

	/* walk tree */
	spin_lock(&pag->pag_buf_lock);
	rbp = &pag->pag_buf_tree.rb_node;
	parent = NULL;
	bp = NULL;
	while (*rbp) {
		parent = *rbp;
		bp = rb_entry(parent, struct xfs_buf, b_rbnode);

		if (blkno < bp->b_bn)
			rbp = &(*rbp)->rb_left;
		else if (blkno > bp->b_bn)
			rbp = &(*rbp)->rb_right;
		else {
			/*
			 * found a block number match. If the range doesn't
			 * match, the only way this is allowed is if the buffer
			 * in the cache is stale and the transaction that made
			 * it stale has not yet committed. i.e. we are
			 * reallocating a busy extent. Skip this buffer and
			 * continue searching to the right for an exact match.
			 */
			if (bp->b_length != numblks) {
				ASSERT(bp->b_flags & XBF_STALE);
				rbp = &(*rbp)->rb_right;
				continue;
			}
			atomic_inc(&bp->b_hold);
			goto found;
		}
	}

	/* No match found */
	if (new_bp) {
		rb_link_node(&new_bp->b_rbnode, parent, rbp);
		rb_insert_color(&new_bp->b_rbnode, &pag->pag_buf_tree);
		/* the buffer keeps the perag reference until it is freed */
		new_bp->b_pag = pag;
		spin_unlock(&pag->pag_buf_lock);
	} else {
		XFS_STATS_INC(xb_miss_locked);
		spin_unlock(&pag->pag_buf_lock);
		xfs_perag_put(pag);
	}
	return new_bp;

found:
	spin_unlock(&pag->pag_buf_lock);
	xfs_perag_put(pag);

	if (!xfs_buf_trylock(bp)) {
		if (flags & XBF_TRYLOCK) {
			xfs_buf_rele(bp);
			XFS_STATS_INC(xb_busy_locked);
			return NULL;
		}
		xfs_buf_lock(bp);
		XFS_STATS_INC(xb_get_locked_waited);
	}

	/*
	 * if the buffer is stale, clear all the external state associated with
	 * it. We need to keep flags such as how we allocated the buffer memory
	 * intact here.
	 */
	if (bp->b_flags & XBF_STALE) {
		ASSERT((bp->b_flags & _XBF_DELWRI_Q) == 0);
		bp->b_flags &= _XBF_KMEM | _XBF_PAGES;
	}

	trace_xfs_buf_find(bp, flags, _RET_IP_);
	XFS_STATS_INC(xb_get_locked);
	return bp;
}

/*
 * Assembles a buffer covering the specified range. The code is optimised for
 * cache hits, as metadata intensive workloads will see 3 orders of magnitude
 * more hits than misses.
 */
struct xfs_buf *
xfs_buf_get_map(
	struct xfs_buftarg	*target,
	struct xfs_buf_map	*map,
	int			nmaps,
	xfs_buf_flags_t		flags)
{
	struct xfs_buf		*bp;
	struct xfs_buf		*new_bp;
	int			error = 0;

	bp = _xfs_buf_find(target, map, nmaps, flags, NULL);
	if (likely(bp))
		goto found;

	new_bp = _xfs_buf_alloc(target, map, nmaps, flags);
	if (unlikely(!new_bp))
		return NULL;

	error = xfs_buf_allocate_memory(new_bp, flags);
	if (error) {
		xfs_buf_free(new_bp);
		return NULL;
	}

	bp = _xfs_buf_find(target, map, nmaps, flags, new_bp);
	if (!bp) {
		xfs_buf_free(new_bp);
		return NULL;
	}

	if (bp != new_bp)
		xfs_buf_free(new_bp);

<<<<<<< HEAD
	bp->b_io_length = bp->b_length;

=======
>>>>>>> 9a57fa8e
found:
	if (!bp->b_addr) {
		error = _xfs_buf_map_pages(bp, flags);
		if (unlikely(error)) {
			xfs_warn(target->bt_mount,
				"%s: failed to map pages\n", __func__);
			xfs_buf_relse(bp);
			return NULL;
		}
	}

	XFS_STATS_INC(xb_get);
	trace_xfs_buf_get(bp, flags, _RET_IP_);
	return bp;
}

STATIC int
_xfs_buf_read(
	xfs_buf_t		*bp,
	xfs_buf_flags_t		flags)
{
	ASSERT(!(flags & XBF_WRITE));
	ASSERT(bp->b_map.bm_bn != XFS_BUF_DADDR_NULL);

	bp->b_flags &= ~(XBF_WRITE | XBF_ASYNC | XBF_READ_AHEAD);
	bp->b_flags |= flags & (XBF_READ | XBF_ASYNC | XBF_READ_AHEAD);

	xfs_buf_iorequest(bp);
	if (flags & XBF_ASYNC)
		return 0;
	return xfs_buf_iowait(bp);
}

xfs_buf_t *
xfs_buf_read_map(
	struct xfs_buftarg	*target,
	struct xfs_buf_map	*map,
	int			nmaps,
	xfs_buf_flags_t		flags)
{
	struct xfs_buf		*bp;

	flags |= XBF_READ;

	bp = xfs_buf_get_map(target, map, nmaps, flags);
	if (bp) {
		trace_xfs_buf_read(bp, flags, _RET_IP_);

		if (!XFS_BUF_ISDONE(bp)) {
			XFS_STATS_INC(xb_get_read);
			_xfs_buf_read(bp, flags);
		} else if (flags & XBF_ASYNC) {
			/*
			 * Read ahead call which is already satisfied,
			 * drop the buffer
			 */
			xfs_buf_relse(bp);
			return NULL;
		} else {
			/* We do not want read in the flags */
			bp->b_flags &= ~XBF_READ;
		}
	}

	return bp;
}

/*
 *	If we are not low on memory then do the readahead in a deadlock
 *	safe manner.
 */
void
xfs_buf_readahead_map(
	struct xfs_buftarg	*target,
	struct xfs_buf_map	*map,
	int			nmaps)
{
	if (bdi_read_congested(target->bt_bdi))
		return;

	xfs_buf_read_map(target, map, nmaps,
		     XBF_TRYLOCK|XBF_ASYNC|XBF_READ_AHEAD);
}

/*
 * Read an uncached buffer from disk. Allocates and returns a locked
 * buffer containing the disk contents or nothing.
 */
struct xfs_buf *
xfs_buf_read_uncached(
	struct xfs_buftarg	*target,
	xfs_daddr_t		daddr,
	size_t			numblks,
	int			flags)
{
	xfs_buf_t		*bp;
	int			error;

	bp = xfs_buf_get_uncached(target, numblks, flags);
	if (!bp)
		return NULL;

	/* set up the buffer for a read IO */
	ASSERT(bp->b_map_count == 1);
	bp->b_bn = daddr;
	bp->b_maps[0].bm_bn = daddr;
	bp->b_flags |= XBF_READ;

	xfsbdstrat(target->bt_mount, bp);
	error = xfs_buf_iowait(bp);
	if (error) {
		xfs_buf_relse(bp);
		return NULL;
	}
	return bp;
}

/*
 * Return a buffer allocated as an empty buffer and associated to external
 * memory via xfs_buf_associate_memory() back to it's empty state.
 */
void
xfs_buf_set_empty(
	struct xfs_buf		*bp,
	size_t			numblks)
{
	if (bp->b_pages)
		_xfs_buf_free_pages(bp);

	bp->b_pages = NULL;
	bp->b_page_count = 0;
	bp->b_addr = NULL;
	bp->b_length = numblks;
	bp->b_io_length = numblks;

	ASSERT(bp->b_map_count == 1);
	bp->b_bn = XFS_BUF_DADDR_NULL;
	bp->b_maps[0].bm_bn = XFS_BUF_DADDR_NULL;
	bp->b_maps[0].bm_len = bp->b_length;
}

static inline struct page *
mem_to_page(
	void			*addr)
{
	if ((!is_vmalloc_addr(addr))) {
		return virt_to_page(addr);
	} else {
		return vmalloc_to_page(addr);
	}
}

int
xfs_buf_associate_memory(
	xfs_buf_t		*bp,
	void			*mem,
	size_t			len)
{
	int			rval;
	int			i = 0;
	unsigned long		pageaddr;
	unsigned long		offset;
	size_t			buflen;
	int			page_count;

	pageaddr = (unsigned long)mem & PAGE_MASK;
	offset = (unsigned long)mem - pageaddr;
	buflen = PAGE_ALIGN(len + offset);
	page_count = buflen >> PAGE_SHIFT;

	/* Free any previous set of page pointers */
	if (bp->b_pages)
		_xfs_buf_free_pages(bp);

	bp->b_pages = NULL;
	bp->b_addr = mem;

	rval = _xfs_buf_get_pages(bp, page_count, 0);
	if (rval)
		return rval;

	bp->b_offset = offset;

	for (i = 0; i < bp->b_page_count; i++) {
		bp->b_pages[i] = mem_to_page((void *)pageaddr);
		pageaddr += PAGE_SIZE;
	}

	bp->b_io_length = BTOBB(len);
	bp->b_length = BTOBB(buflen);

	return 0;
}

xfs_buf_t *
xfs_buf_get_uncached(
	struct xfs_buftarg	*target,
	size_t			numblks,
	int			flags)
{
	unsigned long		page_count;
	int			error, i;
	struct xfs_buf		*bp;
	DEFINE_SINGLE_BUF_MAP(map, XFS_BUF_DADDR_NULL, numblks);

<<<<<<< HEAD
	bp = xfs_buf_alloc(target, XFS_BUF_DADDR_NULL, numblks, 0);
=======
	bp = _xfs_buf_alloc(target, &map, 1, 0);
>>>>>>> 9a57fa8e
	if (unlikely(bp == NULL))
		goto fail;

	page_count = PAGE_ALIGN(numblks << BBSHIFT) >> PAGE_SHIFT;
	error = _xfs_buf_get_pages(bp, page_count, 0);
	if (error)
		goto fail_free_buf;

	for (i = 0; i < page_count; i++) {
		bp->b_pages[i] = alloc_page(xb_to_gfp(flags));
		if (!bp->b_pages[i])
			goto fail_free_mem;
	}
	bp->b_flags |= _XBF_PAGES;

	error = _xfs_buf_map_pages(bp, 0);
	if (unlikely(error)) {
		xfs_warn(target->bt_mount,
			"%s: failed to map pages\n", __func__);
		goto fail_free_mem;
	}

	trace_xfs_buf_get_uncached(bp, _RET_IP_);
	return bp;

 fail_free_mem:
	while (--i >= 0)
		__free_page(bp->b_pages[i]);
	_xfs_buf_free_pages(bp);
 fail_free_buf:
	xfs_buf_free_maps(bp);
	kmem_zone_free(xfs_buf_zone, bp);
 fail:
	return NULL;
}

/*
 *	Increment reference count on buffer, to hold the buffer concurrently
 *	with another thread which may release (free) the buffer asynchronously.
 *	Must hold the buffer already to call this function.
 */
void
xfs_buf_hold(
	xfs_buf_t		*bp)
{
	trace_xfs_buf_hold(bp, _RET_IP_);
	atomic_inc(&bp->b_hold);
}

/*
 *	Releases a hold on the specified buffer.  If the
 *	the hold count is 1, calls xfs_buf_free.
 */
void
xfs_buf_rele(
	xfs_buf_t		*bp)
{
	struct xfs_perag	*pag = bp->b_pag;

	trace_xfs_buf_rele(bp, _RET_IP_);

	if (!pag) {
		ASSERT(list_empty(&bp->b_lru));
		ASSERT(RB_EMPTY_NODE(&bp->b_rbnode));
		if (atomic_dec_and_test(&bp->b_hold))
			xfs_buf_free(bp);
		return;
	}

	ASSERT(!RB_EMPTY_NODE(&bp->b_rbnode));

	ASSERT(atomic_read(&bp->b_hold) > 0);
	if (atomic_dec_and_lock(&bp->b_hold, &pag->pag_buf_lock)) {
		if (!(bp->b_flags & XBF_STALE) &&
			   atomic_read(&bp->b_lru_ref)) {
			xfs_buf_lru_add(bp);
			spin_unlock(&pag->pag_buf_lock);
		} else {
			xfs_buf_lru_del(bp);
			ASSERT(!(bp->b_flags & _XBF_DELWRI_Q));
			rb_erase(&bp->b_rbnode, &pag->pag_buf_tree);
			spin_unlock(&pag->pag_buf_lock);
			xfs_perag_put(pag);
			xfs_buf_free(bp);
		}
	}
}


/*
 *	Lock a buffer object, if it is not already locked.
 *
 *	If we come across a stale, pinned, locked buffer, we know that we are
 *	being asked to lock a buffer that has been reallocated. Because it is
 *	pinned, we know that the log has not been pushed to disk and hence it
 *	will still be locked.  Rather than continuing to have trylock attempts
 *	fail until someone else pushes the log, push it ourselves before
 *	returning.  This means that the xfsaild will not get stuck trying
 *	to push on stale inode buffers.
 */
int
xfs_buf_trylock(
	struct xfs_buf		*bp)
{
	int			locked;

	locked = down_trylock(&bp->b_sema) == 0;
	if (locked)
		XB_SET_OWNER(bp);
	else if (atomic_read(&bp->b_pin_count) && (bp->b_flags & XBF_STALE))
		xfs_log_force(bp->b_target->bt_mount, 0);

	trace_xfs_buf_trylock(bp, _RET_IP_);
	return locked;
}

/*
 *	Lock a buffer object.
 *
 *	If we come across a stale, pinned, locked buffer, we know that we
 *	are being asked to lock a buffer that has been reallocated. Because
 *	it is pinned, we know that the log has not been pushed to disk and
 *	hence it will still be locked. Rather than sleeping until someone
 *	else pushes the log, push it ourselves before trying to get the lock.
 */
void
xfs_buf_lock(
	struct xfs_buf		*bp)
{
	trace_xfs_buf_lock(bp, _RET_IP_);

	if (atomic_read(&bp->b_pin_count) && (bp->b_flags & XBF_STALE))
		xfs_log_force(bp->b_target->bt_mount, 0);
	down(&bp->b_sema);
	XB_SET_OWNER(bp);

	trace_xfs_buf_lock_done(bp, _RET_IP_);
}

void
xfs_buf_unlock(
	struct xfs_buf		*bp)
{
	XB_CLEAR_OWNER(bp);
	up(&bp->b_sema);

	trace_xfs_buf_unlock(bp, _RET_IP_);
}

STATIC void
xfs_buf_wait_unpin(
	xfs_buf_t		*bp)
{
	DECLARE_WAITQUEUE	(wait, current);

	if (atomic_read(&bp->b_pin_count) == 0)
		return;

	add_wait_queue(&bp->b_waiters, &wait);
	for (;;) {
		set_current_state(TASK_UNINTERRUPTIBLE);
		if (atomic_read(&bp->b_pin_count) == 0)
			break;
		io_schedule();
	}
	remove_wait_queue(&bp->b_waiters, &wait);
	set_current_state(TASK_RUNNING);
}

/*
 *	Buffer Utility Routines
 */

STATIC void
xfs_buf_iodone_work(
	struct work_struct	*work)
{
	xfs_buf_t		*bp =
		container_of(work, xfs_buf_t, b_iodone_work);

	if (bp->b_iodone)
		(*(bp->b_iodone))(bp);
	else if (bp->b_flags & XBF_ASYNC)
		xfs_buf_relse(bp);
}

void
xfs_buf_ioend(
	xfs_buf_t		*bp,
	int			schedule)
{
	trace_xfs_buf_iodone(bp, _RET_IP_);

	bp->b_flags &= ~(XBF_READ | XBF_WRITE | XBF_READ_AHEAD);
	if (bp->b_error == 0)
		bp->b_flags |= XBF_DONE;

	if ((bp->b_iodone) || (bp->b_flags & XBF_ASYNC)) {
		if (schedule) {
			INIT_WORK(&bp->b_iodone_work, xfs_buf_iodone_work);
			queue_work(xfslogd_workqueue, &bp->b_iodone_work);
		} else {
			xfs_buf_iodone_work(&bp->b_iodone_work);
		}
	} else {
		complete(&bp->b_iowait);
	}
}

void
xfs_buf_ioerror(
	xfs_buf_t		*bp,
	int			error)
{
	ASSERT(error >= 0 && error <= 0xffff);
	bp->b_error = (unsigned short)error;
	trace_xfs_buf_ioerror(bp, error, _RET_IP_);
}

void
xfs_buf_ioerror_alert(
	struct xfs_buf		*bp,
	const char		*func)
{
	xfs_alert(bp->b_target->bt_mount,
"metadata I/O error: block 0x%llx (\"%s\") error %d numblks %d",
		(__uint64_t)XFS_BUF_ADDR(bp), func, bp->b_error, bp->b_length);
}

/*
 * Called when we want to stop a buffer from getting written or read.
 * We attach the EIO error, muck with its flags, and call xfs_buf_ioend
 * so that the proper iodone callbacks get called.
 */
STATIC int
xfs_bioerror(
	xfs_buf_t *bp)
{
#ifdef XFSERRORDEBUG
	ASSERT(XFS_BUF_ISREAD(bp) || bp->b_iodone);
#endif

	/*
	 * No need to wait until the buffer is unpinned, we aren't flushing it.
	 */
	xfs_buf_ioerror(bp, EIO);

	/*
	 * We're calling xfs_buf_ioend, so delete XBF_DONE flag.
	 */
	XFS_BUF_UNREAD(bp);
	XFS_BUF_UNDONE(bp);
	xfs_buf_stale(bp);

	xfs_buf_ioend(bp, 0);

	return EIO;
}

/*
 * Same as xfs_bioerror, except that we are releasing the buffer
 * here ourselves, and avoiding the xfs_buf_ioend call.
 * This is meant for userdata errors; metadata bufs come with
 * iodone functions attached, so that we can track down errors.
 */
STATIC int
xfs_bioerror_relse(
	struct xfs_buf	*bp)
{
	int64_t		fl = bp->b_flags;
	/*
	 * No need to wait until the buffer is unpinned.
	 * We aren't flushing it.
	 *
	 * chunkhold expects B_DONE to be set, whether
	 * we actually finish the I/O or not. We don't want to
	 * change that interface.
	 */
	XFS_BUF_UNREAD(bp);
	XFS_BUF_DONE(bp);
	xfs_buf_stale(bp);
	bp->b_iodone = NULL;
	if (!(fl & XBF_ASYNC)) {
		/*
		 * Mark b_error and B_ERROR _both_.
		 * Lot's of chunkcache code assumes that.
		 * There's no reason to mark error for
		 * ASYNC buffers.
		 */
		xfs_buf_ioerror(bp, EIO);
		complete(&bp->b_iowait);
	} else {
		xfs_buf_relse(bp);
	}

	return EIO;
}

STATIC int
xfs_bdstrat_cb(
	struct xfs_buf	*bp)
{
	if (XFS_FORCED_SHUTDOWN(bp->b_target->bt_mount)) {
		trace_xfs_bdstrat_shut(bp, _RET_IP_);
		/*
		 * Metadata write that didn't get logged but
		 * written delayed anyway. These aren't associated
		 * with a transaction, and can be ignored.
		 */
		if (!bp->b_iodone && !XFS_BUF_ISREAD(bp))
			return xfs_bioerror_relse(bp);
		else
			return xfs_bioerror(bp);
	}

	xfs_buf_iorequest(bp);
	return 0;
}

int
xfs_bwrite(
	struct xfs_buf		*bp)
{
	int			error;

	ASSERT(xfs_buf_islocked(bp));

	bp->b_flags |= XBF_WRITE;
	bp->b_flags &= ~(XBF_ASYNC | XBF_READ | _XBF_DELWRI_Q);

	xfs_bdstrat_cb(bp);

	error = xfs_buf_iowait(bp);
	if (error) {
		xfs_force_shutdown(bp->b_target->bt_mount,
				   SHUTDOWN_META_IO_ERROR);
	}
	return error;
}

/*
 * Wrapper around bdstrat so that we can stop data from going to disk in case
 * we are shutting down the filesystem.  Typically user data goes thru this
 * path; one of the exceptions is the superblock.
 */
void
xfsbdstrat(
	struct xfs_mount	*mp,
	struct xfs_buf		*bp)
{
	if (XFS_FORCED_SHUTDOWN(mp)) {
		trace_xfs_bdstrat_shut(bp, _RET_IP_);
		xfs_bioerror_relse(bp);
		return;
	}

	xfs_buf_iorequest(bp);
}

STATIC void
_xfs_buf_ioend(
	xfs_buf_t		*bp,
	int			schedule)
{
	if (atomic_dec_and_test(&bp->b_io_remaining) == 1)
		xfs_buf_ioend(bp, schedule);
}

STATIC void
xfs_buf_bio_end_io(
	struct bio		*bio,
	int			error)
{
	xfs_buf_t		*bp = (xfs_buf_t *)bio->bi_private;

	xfs_buf_ioerror(bp, -error);

	if (!error && xfs_buf_is_vmapped(bp) && (bp->b_flags & XBF_READ))
		invalidate_kernel_vmap_range(bp->b_addr, xfs_buf_vmap_len(bp));

	_xfs_buf_ioend(bp, 1);
	bio_put(bio);
}

static void
xfs_buf_ioapply_map(
	struct xfs_buf	*bp,
	int		map,
	int		*buf_offset,
	int		*count,
	int		rw)
{
	int		page_index;
	int		total_nr_pages = bp->b_page_count;
	int		nr_pages;
	struct bio	*bio;
	sector_t	sector =  bp->b_maps[map].bm_bn;
	int		size;
	int		offset;

	total_nr_pages = bp->b_page_count;

	/* skip the pages in the buffer before the start offset */
	page_index = 0;
	offset = *buf_offset;
	while (offset >= PAGE_SIZE) {
		page_index++;
		offset -= PAGE_SIZE;
	}

	/*
	 * Limit the IO size to the length of the current vector, and update the
	 * remaining IO count for the next time around.
	 */
	size = min_t(int, BBTOB(bp->b_maps[map].bm_len), *count);
	*count -= size;
	*buf_offset += size;

next_chunk:
	atomic_inc(&bp->b_io_remaining);
	nr_pages = BIO_MAX_SECTORS >> (PAGE_SHIFT - BBSHIFT);
	if (nr_pages > total_nr_pages)
		nr_pages = total_nr_pages;

	bio = bio_alloc(GFP_NOIO, nr_pages);
	bio->bi_bdev = bp->b_target->bt_bdev;
	bio->bi_sector = sector;
	bio->bi_end_io = xfs_buf_bio_end_io;
	bio->bi_private = bp;


	for (; size && nr_pages; nr_pages--, page_index++) {
		int	rbytes, nbytes = PAGE_SIZE - offset;

		if (nbytes > size)
			nbytes = size;

		rbytes = bio_add_page(bio, bp->b_pages[page_index], nbytes,
				      offset);
		if (rbytes < nbytes)
			break;

		offset = 0;
		sector += BTOBB(nbytes);
		size -= nbytes;
		total_nr_pages--;
	}

	if (likely(bio->bi_size)) {
		if (xfs_buf_is_vmapped(bp)) {
			flush_kernel_vmap_range(bp->b_addr,
						xfs_buf_vmap_len(bp));
		}
		submit_bio(rw, bio);
		if (size)
			goto next_chunk;
	} else {
		xfs_buf_ioerror(bp, EIO);
		bio_put(bio);
	}

}

STATIC void
_xfs_buf_ioapply(
	struct xfs_buf	*bp)
{
	struct blk_plug	plug;
	int		rw;
	int		offset;
	int		size;
	int		i;

	if (bp->b_flags & XBF_WRITE) {
		if (bp->b_flags & XBF_SYNCIO)
			rw = WRITE_SYNC;
		else
			rw = WRITE;
		if (bp->b_flags & XBF_FUA)
			rw |= REQ_FUA;
		if (bp->b_flags & XBF_FLUSH)
			rw |= REQ_FLUSH;
	} else if (bp->b_flags & XBF_READ_AHEAD) {
		rw = READA;
	} else {
		rw = READ;
	}

	/* we only use the buffer cache for meta-data */
	rw |= REQ_META;

	/*
	 * Walk all the vectors issuing IO on them. Set up the initial offset
	 * into the buffer and the desired IO size before we start -
	 * _xfs_buf_ioapply_vec() will modify them appropriately for each
	 * subsequent call.
	 */
	offset = bp->b_offset;
	size = BBTOB(bp->b_io_length);
	blk_start_plug(&plug);
	for (i = 0; i < bp->b_map_count; i++) {
		xfs_buf_ioapply_map(bp, i, &offset, &size, rw);
		if (bp->b_error)
			break;
		if (size <= 0)
			break;	/* all done */
	}
	blk_finish_plug(&plug);
}

void
xfs_buf_iorequest(
	xfs_buf_t		*bp)
{
	trace_xfs_buf_iorequest(bp, _RET_IP_);

	ASSERT(!(bp->b_flags & _XBF_DELWRI_Q));

	if (bp->b_flags & XBF_WRITE)
		xfs_buf_wait_unpin(bp);
	xfs_buf_hold(bp);

	/* Set the count to 1 initially, this will stop an I/O
	 * completion callout which happens before we have started
	 * all the I/O from calling xfs_buf_ioend too early.
	 */
	atomic_set(&bp->b_io_remaining, 1);
	_xfs_buf_ioapply(bp);
	_xfs_buf_ioend(bp, 1);

	xfs_buf_rele(bp);
}

/*
 * Waits for I/O to complete on the buffer supplied.  It returns immediately if
 * no I/O is pending or there is already a pending error on the buffer.  It
 * returns the I/O error code, if any, or 0 if there was no error.
 */
int
xfs_buf_iowait(
	xfs_buf_t		*bp)
{
	trace_xfs_buf_iowait(bp, _RET_IP_);

	if (!bp->b_error)
		wait_for_completion(&bp->b_iowait);

	trace_xfs_buf_iowait_done(bp, _RET_IP_);
	return bp->b_error;
}

xfs_caddr_t
xfs_buf_offset(
	xfs_buf_t		*bp,
	size_t			offset)
{
	struct page		*page;

	if (bp->b_addr)
		return bp->b_addr + offset;

	offset += bp->b_offset;
	page = bp->b_pages[offset >> PAGE_SHIFT];
	return (xfs_caddr_t)page_address(page) + (offset & (PAGE_SIZE-1));
}

/*
 *	Move data into or out of a buffer.
 */
void
xfs_buf_iomove(
	xfs_buf_t		*bp,	/* buffer to process		*/
	size_t			boff,	/* starting buffer offset	*/
	size_t			bsize,	/* length to copy		*/
	void			*data,	/* data address			*/
	xfs_buf_rw_t		mode)	/* read/write/zero flag		*/
{
	size_t			bend;

	bend = boff + bsize;
	while (boff < bend) {
		struct page	*page;
		int		page_index, page_offset, csize;

		page_index = (boff + bp->b_offset) >> PAGE_SHIFT;
		page_offset = (boff + bp->b_offset) & ~PAGE_MASK;
		page = bp->b_pages[page_index];
		csize = min_t(size_t, PAGE_SIZE - page_offset,
				      BBTOB(bp->b_io_length) - boff);

		ASSERT((csize + page_offset) <= PAGE_SIZE);

		switch (mode) {
		case XBRW_ZERO:
			memset(page_address(page) + page_offset, 0, csize);
			break;
		case XBRW_READ:
			memcpy(data, page_address(page) + page_offset, csize);
			break;
		case XBRW_WRITE:
			memcpy(page_address(page) + page_offset, data, csize);
		}

		boff += csize;
		data += csize;
	}
}

/*
 *	Handling of buffer targets (buftargs).
 */

/*
 * Wait for any bufs with callbacks that have been submitted but have not yet
 * returned. These buffers will have an elevated hold count, so wait on those
 * while freeing all the buffers only held by the LRU.
 */
void
xfs_wait_buftarg(
	struct xfs_buftarg	*btp)
{
	struct xfs_buf		*bp;

restart:
	spin_lock(&btp->bt_lru_lock);
	while (!list_empty(&btp->bt_lru)) {
		bp = list_first_entry(&btp->bt_lru, struct xfs_buf, b_lru);
		if (atomic_read(&bp->b_hold) > 1) {
			spin_unlock(&btp->bt_lru_lock);
			delay(100);
			goto restart;
		}
		/*
		 * clear the LRU reference count so the buffer doesn't get
		 * ignored in xfs_buf_rele().
		 */
		atomic_set(&bp->b_lru_ref, 0);
		spin_unlock(&btp->bt_lru_lock);
		xfs_buf_rele(bp);
		spin_lock(&btp->bt_lru_lock);
	}
	spin_unlock(&btp->bt_lru_lock);
}

int
xfs_buftarg_shrink(
	struct shrinker		*shrink,
	struct shrink_control	*sc)
{
	struct xfs_buftarg	*btp = container_of(shrink,
					struct xfs_buftarg, bt_shrinker);
	struct xfs_buf		*bp;
	int nr_to_scan = sc->nr_to_scan;
	LIST_HEAD(dispose);

	if (!nr_to_scan)
		return btp->bt_lru_nr;

	spin_lock(&btp->bt_lru_lock);
	while (!list_empty(&btp->bt_lru)) {
		if (nr_to_scan-- <= 0)
			break;

		bp = list_first_entry(&btp->bt_lru, struct xfs_buf, b_lru);

		/*
		 * Decrement the b_lru_ref count unless the value is already
		 * zero. If the value is already zero, we need to reclaim the
		 * buffer, otherwise it gets another trip through the LRU.
		 */
		if (!atomic_add_unless(&bp->b_lru_ref, -1, 0)) {
			list_move_tail(&bp->b_lru, &btp->bt_lru);
			continue;
		}

		/*
		 * remove the buffer from the LRU now to avoid needing another
		 * lock round trip inside xfs_buf_rele().
		 */
		list_move(&bp->b_lru, &dispose);
		btp->bt_lru_nr--;
	}
	spin_unlock(&btp->bt_lru_lock);

	while (!list_empty(&dispose)) {
		bp = list_first_entry(&dispose, struct xfs_buf, b_lru);
		list_del_init(&bp->b_lru);
		xfs_buf_rele(bp);
	}

	return btp->bt_lru_nr;
}

void
xfs_free_buftarg(
	struct xfs_mount	*mp,
	struct xfs_buftarg	*btp)
{
	unregister_shrinker(&btp->bt_shrinker);

	if (mp->m_flags & XFS_MOUNT_BARRIER)
		xfs_blkdev_issue_flush(btp);

	kmem_free(btp);
}

STATIC int
xfs_setsize_buftarg_flags(
	xfs_buftarg_t		*btp,
	unsigned int		blocksize,
	unsigned int		sectorsize,
	int			verbose)
{
	btp->bt_bsize = blocksize;
	btp->bt_sshift = ffs(sectorsize) - 1;
	btp->bt_smask = sectorsize - 1;

	if (set_blocksize(btp->bt_bdev, sectorsize)) {
		char name[BDEVNAME_SIZE];

		bdevname(btp->bt_bdev, name);

		xfs_warn(btp->bt_mount,
			"Cannot set_blocksize to %u on device %s\n",
			sectorsize, name);
		return EINVAL;
	}

	return 0;
}

/*
 *	When allocating the initial buffer target we have not yet
 *	read in the superblock, so don't know what sized sectors
 *	are being used is at this early stage.  Play safe.
 */
STATIC int
xfs_setsize_buftarg_early(
	xfs_buftarg_t		*btp,
	struct block_device	*bdev)
{
	return xfs_setsize_buftarg_flags(btp,
			PAGE_SIZE, bdev_logical_block_size(bdev), 0);
}

int
xfs_setsize_buftarg(
	xfs_buftarg_t		*btp,
	unsigned int		blocksize,
	unsigned int		sectorsize)
{
	return xfs_setsize_buftarg_flags(btp, blocksize, sectorsize, 1);
}

xfs_buftarg_t *
xfs_alloc_buftarg(
	struct xfs_mount	*mp,
	struct block_device	*bdev,
	int			external,
	const char		*fsname)
{
	xfs_buftarg_t		*btp;

	btp = kmem_zalloc(sizeof(*btp), KM_SLEEP);

	btp->bt_mount = mp;
	btp->bt_dev =  bdev->bd_dev;
	btp->bt_bdev = bdev;
	btp->bt_bdi = blk_get_backing_dev_info(bdev);
	if (!btp->bt_bdi)
		goto error;

	INIT_LIST_HEAD(&btp->bt_lru);
	spin_lock_init(&btp->bt_lru_lock);
	if (xfs_setsize_buftarg_early(btp, bdev))
		goto error;
	btp->bt_shrinker.shrink = xfs_buftarg_shrink;
	btp->bt_shrinker.seeks = DEFAULT_SEEKS;
	register_shrinker(&btp->bt_shrinker);
	return btp;

error:
	kmem_free(btp);
	return NULL;
}

/*
 * Add a buffer to the delayed write list.
 *
 * This queues a buffer for writeout if it hasn't already been.  Note that
 * neither this routine nor the buffer list submission functions perform
 * any internal synchronization.  It is expected that the lists are thread-local
 * to the callers.
 *
 * Returns true if we queued up the buffer, or false if it already had
 * been on the buffer list.
 */
bool
xfs_buf_delwri_queue(
	struct xfs_buf		*bp,
	struct list_head	*list)
{
	ASSERT(xfs_buf_islocked(bp));
	ASSERT(!(bp->b_flags & XBF_READ));

	/*
	 * If the buffer is already marked delwri it already is queued up
	 * by someone else for imediate writeout.  Just ignore it in that
	 * case.
	 */
	if (bp->b_flags & _XBF_DELWRI_Q) {
		trace_xfs_buf_delwri_queued(bp, _RET_IP_);
		return false;
	}

	trace_xfs_buf_delwri_queue(bp, _RET_IP_);

	/*
	 * If a buffer gets written out synchronously or marked stale while it
	 * is on a delwri list we lazily remove it. To do this, the other party
	 * clears the  _XBF_DELWRI_Q flag but otherwise leaves the buffer alone.
	 * It remains referenced and on the list.  In a rare corner case it
	 * might get readded to a delwri list after the synchronous writeout, in
	 * which case we need just need to re-add the flag here.
	 */
	bp->b_flags |= _XBF_DELWRI_Q;
	if (list_empty(&bp->b_list)) {
		atomic_inc(&bp->b_hold);
		list_add_tail(&bp->b_list, list);
	}

	return true;
}

/*
 * Compare function is more complex than it needs to be because
 * the return value is only 32 bits and we are doing comparisons
 * on 64 bit values
 */
static int
xfs_buf_cmp(
	void		*priv,
	struct list_head *a,
	struct list_head *b)
{
	struct xfs_buf	*ap = container_of(a, struct xfs_buf, b_list);
	struct xfs_buf	*bp = container_of(b, struct xfs_buf, b_list);
	xfs_daddr_t		diff;

	diff = ap->b_map.bm_bn - bp->b_map.bm_bn;
	if (diff < 0)
		return -1;
	if (diff > 0)
		return 1;
	return 0;
}

static int
__xfs_buf_delwri_submit(
	struct list_head	*buffer_list,
	struct list_head	*io_list,
	bool			wait)
{
	struct blk_plug		plug;
	struct xfs_buf		*bp, *n;
	int			pinned = 0;

	list_for_each_entry_safe(bp, n, buffer_list, b_list) {
		if (!wait) {
			if (xfs_buf_ispinned(bp)) {
				pinned++;
				continue;
			}
			if (!xfs_buf_trylock(bp))
				continue;
		} else {
			xfs_buf_lock(bp);
		}

		/*
		 * Someone else might have written the buffer synchronously or
		 * marked it stale in the meantime.  In that case only the
		 * _XBF_DELWRI_Q flag got cleared, and we have to drop the
		 * reference and remove it from the list here.
		 */
		if (!(bp->b_flags & _XBF_DELWRI_Q)) {
			list_del_init(&bp->b_list);
			xfs_buf_relse(bp);
			continue;
		}

		list_move_tail(&bp->b_list, io_list);
		trace_xfs_buf_delwri_split(bp, _RET_IP_);
	}

	list_sort(NULL, io_list, xfs_buf_cmp);

	blk_start_plug(&plug);
	list_for_each_entry_safe(bp, n, io_list, b_list) {
		bp->b_flags &= ~(_XBF_DELWRI_Q | XBF_ASYNC);
		bp->b_flags |= XBF_WRITE;

		if (!wait) {
			bp->b_flags |= XBF_ASYNC;
			list_del_init(&bp->b_list);
		}
		xfs_bdstrat_cb(bp);
	}
	blk_finish_plug(&plug);

	return pinned;
}

/*
 * Write out a buffer list asynchronously.
 *
 * This will take the @buffer_list, write all non-locked and non-pinned buffers
 * out and not wait for I/O completion on any of the buffers.  This interface
 * is only safely useable for callers that can track I/O completion by higher
 * level means, e.g. AIL pushing as the @buffer_list is consumed in this
 * function.
 */
int
xfs_buf_delwri_submit_nowait(
	struct list_head	*buffer_list)
{
	LIST_HEAD		(io_list);
	return __xfs_buf_delwri_submit(buffer_list, &io_list, false);
}

/*
 * Write out a buffer list synchronously.
 *
 * This will take the @buffer_list, write all buffers out and wait for I/O
 * completion on all of the buffers. @buffer_list is consumed by the function,
 * so callers must have some other way of tracking buffers if they require such
 * functionality.
 */
int
xfs_buf_delwri_submit(
	struct list_head	*buffer_list)
{
	LIST_HEAD		(io_list);
	int			error = 0, error2;
	struct xfs_buf		*bp;

	__xfs_buf_delwri_submit(buffer_list, &io_list, true);

	/* Wait for IO to complete. */
	while (!list_empty(&io_list)) {
		bp = list_first_entry(&io_list, struct xfs_buf, b_list);

		list_del_init(&bp->b_list);
		error2 = xfs_buf_iowait(bp);
		xfs_buf_relse(bp);
		if (!error)
			error = error2;
	}

	return error;
}

int __init
xfs_buf_init(void)
{
	xfs_buf_zone = kmem_zone_init_flags(sizeof(xfs_buf_t), "xfs_buf",
						KM_ZONE_HWALIGN, NULL);
	if (!xfs_buf_zone)
		goto out;

	xfslogd_workqueue = alloc_workqueue("xfslogd",
					WQ_MEM_RECLAIM | WQ_HIGHPRI, 1);
	if (!xfslogd_workqueue)
		goto out_free_buf_zone;

	return 0;

 out_free_buf_zone:
	kmem_zone_destroy(xfs_buf_zone);
 out:
	return -ENOMEM;
}

void
xfs_buf_terminate(void)
{
	destroy_workqueue(xfslogd_workqueue);
	kmem_zone_destroy(xfs_buf_zone);
}<|MERGE_RESOLUTION|>--- conflicted
+++ resolved
@@ -234,12 +234,6 @@
 	 * I/O routines should use io_length, which will be the same in
 	 * most cases but may be reset (e.g. XFS recovery).
 	 */
-<<<<<<< HEAD
-	bp->b_length = numblks;
-	bp->b_io_length = numblks;
-	bp->b_flags = flags;
-	bp->b_bn = blkno;
-=======
 	error = xfs_buf_get_maps(bp, nmaps);
 	if (error)  {
 		kmem_zone_free(xfs_buf_zone, bp);
@@ -255,7 +249,6 @@
 	}
 	bp->b_io_length = bp->b_length;
 
->>>>>>> 9a57fa8e
 	atomic_set(&bp->b_pin_count, 0);
 	init_waitqueue_head(&bp->b_waiters);
 
@@ -621,11 +614,6 @@
 	if (bp != new_bp)
 		xfs_buf_free(new_bp);
 
-<<<<<<< HEAD
-	bp->b_io_length = bp->b_length;
-
-=======
->>>>>>> 9a57fa8e
 found:
 	if (!bp->b_addr) {
 		error = _xfs_buf_map_pages(bp, flags);
@@ -831,11 +819,7 @@
 	struct xfs_buf		*bp;
 	DEFINE_SINGLE_BUF_MAP(map, XFS_BUF_DADDR_NULL, numblks);
 
-<<<<<<< HEAD
-	bp = xfs_buf_alloc(target, XFS_BUF_DADDR_NULL, numblks, 0);
-=======
 	bp = _xfs_buf_alloc(target, &map, 1, 0);
->>>>>>> 9a57fa8e
 	if (unlikely(bp == NULL))
 		goto fail;
 
